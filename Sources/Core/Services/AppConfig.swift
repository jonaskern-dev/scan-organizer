import Foundation
import Combine

public class AppConfig: ObservableObject {
    public static let shared = AppConfig()

    // Configuration keys
    private enum ConfigKey: String {
        case remindersEnabled = "remindersEnabled"
        case ollamaVisionModel = "ollamaVisionModel"
        case ollamaTextModel = "ollamaTextModel"
        case reminderSound = "reminderSound"
        case showNotificationBanner = "showNotificationBanner"
        case reminderDelaySeconds = "reminderDelaySeconds"
        case visionPrompt = "visionPrompt"
        case textPrompt = "textPrompt"
        case brewPath = "brewPath"
        case ollamaPath = "ollamaPath"
<<<<<<< HEAD
=======

        // Debug settings
        case debugEnabled = "debugEnabled"
        case debugResourceMonitor = "debugResourceMonitor"
        case debugPDFProcessor = "debugPDFProcessor"
        case debugAIClassifier = "debugAIClassifier"
        case debugOCRService = "debugOCRService"
        case debugFileOrganizer = "debugFileOrganizer"
        case debugNotificationService = "debugNotificationService"

        // Filename format settings
        case filenameIncludeDate = "filenameIncludeDate"
        case filenameDateFormat = "filenameDateFormat"
        case filenamePartSeparator = "filenamePartSeparator"
        case filenameInternalSeparator = "filenameInternalSeparator"
        case filenameIncludeComponents = "filenameIncludeComponents"
>>>>>>> acf23a22
    }

    // Published properties for UI binding
    @Published public var remindersEnabled: Bool {
        didSet {
            UserDefaults.standard.set(remindersEnabled, forKey: ConfigKey.remindersEnabled.rawValue)
        }
    }

    @Published public var ollamaVisionModel: String {
        didSet {
            UserDefaults.standard.set(ollamaVisionModel, forKey: ConfigKey.ollamaVisionModel.rawValue)
        }
    }

    @Published public var ollamaTextModel: String {
        didSet {
            UserDefaults.standard.set(ollamaTextModel, forKey: ConfigKey.ollamaTextModel.rawValue)
        }
    }

    @Published public var reminderSound: Bool {
        didSet {
            UserDefaults.standard.set(reminderSound, forKey: ConfigKey.reminderSound.rawValue)
        }
    }

    @Published public var showNotificationBanner: Bool {
        didSet {
            UserDefaults.standard.set(showNotificationBanner, forKey: ConfigKey.showNotificationBanner.rawValue)
        }
    }

    @Published public var reminderDelaySeconds: Int {  // 40 seconds default
        didSet {
            UserDefaults.standard.set(reminderDelaySeconds, forKey: ConfigKey.reminderDelaySeconds.rawValue)
        }
    }

    // Debug settings
    @Published public var debugEnabled: Bool {
        didSet {
            UserDefaults.standard.set(debugEnabled, forKey: ConfigKey.debugEnabled.rawValue)
        }
    }

    @Published public var debugResourceMonitor: Bool {
        didSet {
            UserDefaults.standard.set(debugResourceMonitor, forKey: ConfigKey.debugResourceMonitor.rawValue)
        }
    }

    @Published public var debugPDFProcessor: Bool {
        didSet {
            UserDefaults.standard.set(debugPDFProcessor, forKey: ConfigKey.debugPDFProcessor.rawValue)
        }
    }

    @Published public var debugAIClassifier: Bool {
        didSet {
            UserDefaults.standard.set(debugAIClassifier, forKey: ConfigKey.debugAIClassifier.rawValue)
        }
    }

    @Published public var debugOCRService: Bool {
        didSet {
            UserDefaults.standard.set(debugOCRService, forKey: ConfigKey.debugOCRService.rawValue)
        }
    }

    @Published public var debugFileOrganizer: Bool {
        didSet {
            UserDefaults.standard.set(debugFileOrganizer, forKey: ConfigKey.debugFileOrganizer.rawValue)
        }
    }

    @Published public var debugNotificationService: Bool {
        didSet {
            UserDefaults.standard.set(debugNotificationService, forKey: ConfigKey.debugNotificationService.rawValue)
        }
    }

    // Filename format settings
    @Published public var filenameIncludeDate: Bool {
        didSet {
            UserDefaults.standard.set(filenameIncludeDate, forKey: ConfigKey.filenameIncludeDate.rawValue)
        }
    }

    @Published public var filenameDateFormat: String {
        didSet {
            UserDefaults.standard.set(filenameDateFormat, forKey: ConfigKey.filenameDateFormat.rawValue)
        }
    }

    @Published public var filenamePartSeparator: String {
        didSet {
            UserDefaults.standard.set(filenamePartSeparator, forKey: ConfigKey.filenamePartSeparator.rawValue)
        }
    }

    @Published public var filenameInternalSeparator: String {
        didSet {
            UserDefaults.standard.set(filenameInternalSeparator, forKey: ConfigKey.filenameInternalSeparator.rawValue)
        }
    }

    @Published public var filenameIncludeComponents: Bool {
        didSet {
            UserDefaults.standard.set(filenameIncludeComponents, forKey: ConfigKey.filenameIncludeComponents.rawValue)
        }
    }

    @Published public var visionPrompt: String {
        didSet {
            UserDefaults.standard.set(visionPrompt, forKey: ConfigKey.visionPrompt.rawValue)
            UserDefaults.standard.synchronize()
        }
    }

    @Published public var textPrompt: String {
        didSet {
            UserDefaults.standard.set(textPrompt, forKey: ConfigKey.textPrompt.rawValue)
            UserDefaults.standard.synchronize()
        }
    }

    public var brewPath: String {
        get {
            if let saved = UserDefaults.standard.string(forKey: ConfigKey.brewPath.rawValue) {
                return saved
            }
            return Self.findBrewPath()
        }
        set {
            UserDefaults.standard.set(newValue, forKey: ConfigKey.brewPath.rawValue)
        }
    }

    public var ollamaPath: String {
        get {
            if let saved = UserDefaults.standard.string(forKey: ConfigKey.ollamaPath.rawValue) {
                return saved
            }
            return Self.findOllamaPath()
        }
        set {
            UserDefaults.standard.set(newValue, forKey: ConfigKey.ollamaPath.rawValue)
        }
    }

    // Default models (always available, even if not installed)
    public static let defaultVisionModel = OllamaModel(
        name: "granite3.2-vision",
        tags: [OllamaModelTag(tag: "2b", isLatest: false, isCompatible: true)],
        isVision: true
    )

    public static let defaultTextModel = OllamaModel(
        name: "granite3.3",
        tags: [OllamaModelTag(tag: "2b", isLatest: false, isCompatible: true)],
        isVision: false
    )

    // Available models (will be populated from Ollama)
    @Published public var availableVisionModels: [OllamaModel] = [defaultVisionModel]
    @Published public var availableTextModels: [OllamaModel] = [defaultTextModel]
    @Published public var installedModels: Set<String> = []

    // Selected model base names (without tag)
    @Published public var selectedVisionModelBase: String = "granite3.2-vision"
    @Published public var selectedTextModelBase: String = "granite3.3"

    // Selected model tags
    @Published public var selectedVisionModelTag: String = "latest"
    @Published public var selectedTextModelTag: String = "latest"

    // Default prompts - improved versions
    public static let defaultVisionPrompt = """
    Analyze this document image.

    OCR text excerpt:
    {TEXT_EXCERPT}

    Provide:
    1. First state: LANGUAGE: GERMAN or LANGUAGE: ENGLISH etc.
    2. Document type
    3. Main title: Primary heading reflecting the document type
       (largest/bold text, ignore auxiliary elements like page numbers/headers)
    4. Primary purpose

    Start your response with the language.
    """

    public static let defaultTextPrompt = """
    Analyze document and extract key components.

    Vision AI description:
    {VISION_DESCRIPTION}

    OCR text:
    {TEXT_EXCERPT}

    File creation date (fallback): {FILE_DATE}

    Date rules:
    - If you find full date: use it
    - If you find month/year: use first day
    - If you find year only: use YYYY-01-01
    - If no date found: use {FILE_DATE}

    DOCUMENT LANGUAGE: {LANGUAGE}

    Return JSON with these fields:
    - date: document date in YYYY-MM-DD format (following rules above)
    - title: main description IN {LANGUAGE} LANGUAGE - MUST BE NORMALIZED
    - type: [Keyword] - Use most specific applicable English term. Compound nouns allowed. Single phrase only, no explanatory text.
    - components: array with max 5 important identifiers FOR THE FILENAME

    CRITICAL for title field:
    - NEVER copy ALL CAPS text directly from document
    - ALWAYS normalize to standard {LANGUAGE} capitalization
    - Capitalize first letter after each hyphen
    - Keep only real acronyms in uppercase

    Component structure: {"label": "field name", "value": "content", "confidence": 0.0-1.0}

    Confidence scoring:

    1.0: Critical identifiers - unique to this specific document instance, essential for differentiation
    0.8: High-value metadata - key contextual information that aids document classification and retrieval
    0.5: Supporting details - supplementary information with moderate utility
    0.3: Low utility - generic, repetitive, or decorative content

    IMPORTANT:
    - Labels in English
    - Values in document's language
    - No individual times or repetitive details

    Generate complete, valid JSON only:
    """

    private init() {
        // Load saved configuration or use defaults
        self.remindersEnabled = UserDefaults.standard.object(forKey: ConfigKey.remindersEnabled.rawValue) as? Bool ?? true
        self.ollamaVisionModel = UserDefaults.standard.string(forKey: ConfigKey.ollamaVisionModel.rawValue) ?? "granite3.2-vision:2b"
        self.ollamaTextModel = UserDefaults.standard.string(forKey: ConfigKey.ollamaTextModel.rawValue) ?? "granite3.3:2b"
        self.reminderSound = UserDefaults.standard.object(forKey: ConfigKey.reminderSound.rawValue) as? Bool ?? true
        self.showNotificationBanner = UserDefaults.standard.object(forKey: ConfigKey.showNotificationBanner.rawValue) as? Bool ?? true
        self.reminderDelaySeconds = UserDefaults.standard.object(forKey: ConfigKey.reminderDelaySeconds.rawValue) as? Int ?? 40  // 40 seconds default
        self.visionPrompt = UserDefaults.standard.string(forKey: ConfigKey.visionPrompt.rawValue) ?? Self.defaultVisionPrompt
        self.textPrompt = UserDefaults.standard.string(forKey: ConfigKey.textPrompt.rawValue) ?? Self.defaultTextPrompt

        // Load debug settings (all disabled by default)
        self.debugEnabled = UserDefaults.standard.object(forKey: ConfigKey.debugEnabled.rawValue) as? Bool ?? false
        self.debugResourceMonitor = UserDefaults.standard.object(forKey: ConfigKey.debugResourceMonitor.rawValue) as? Bool ?? false
        self.debugPDFProcessor = UserDefaults.standard.object(forKey: ConfigKey.debugPDFProcessor.rawValue) as? Bool ?? false
        self.debugAIClassifier = UserDefaults.standard.object(forKey: ConfigKey.debugAIClassifier.rawValue) as? Bool ?? false
        self.debugOCRService = UserDefaults.standard.object(forKey: ConfigKey.debugOCRService.rawValue) as? Bool ?? false
        self.debugFileOrganizer = UserDefaults.standard.object(forKey: ConfigKey.debugFileOrganizer.rawValue) as? Bool ?? false
        self.debugNotificationService = UserDefaults.standard.object(forKey: ConfigKey.debugNotificationService.rawValue) as? Bool ?? false

        // Load filename format settings
        self.filenameIncludeDate = UserDefaults.standard.object(forKey: ConfigKey.filenameIncludeDate.rawValue) as? Bool ?? true
        self.filenameDateFormat = UserDefaults.standard.string(forKey: ConfigKey.filenameDateFormat.rawValue) ?? "YYYY-MM-DD"
        self.filenamePartSeparator = UserDefaults.standard.string(forKey: ConfigKey.filenamePartSeparator.rawValue) ?? "_"
        self.filenameInternalSeparator = UserDefaults.standard.string(forKey: ConfigKey.filenameInternalSeparator.rawValue) ?? "-"
        self.filenameIncludeComponents = UserDefaults.standard.object(forKey: ConfigKey.filenameIncludeComponents.rawValue) as? Bool ?? true

        // Fetch available models
        Task {
            await loadAvailableModels()
        }
    }

    // Load locally installed models immediately
    @MainActor
    public func loadInstalledModels() {
        var allInstalledModels: Set<String> = []
        var modelDetails: [String: (size: Int64, details: [String: Any])] = [:]

        // Get installed models from local Ollama API
        if let url = URL(string: "http://localhost:11434/api/tags") {
            do {
                let data = try Data(contentsOf: url)

                if let json = try JSONSerialization.jsonObject(with: data) as? [String: Any],
                   let models = json["models"] as? [[String: Any]] {

                    for model in models {
                        if let name = model["name"] as? String {
                            allInstalledModels.insert(name)

                            // Extract size (in bytes)
                            if let size = model["size"] as? Int64 {
                                modelDetails[name] = (size: size, details: model)
                            }
                        }
                    }
                }
            } catch {
                // Silent failure - will retry on next load
            }
        }

        self.installedModels = allInstalledModels

        // Create basic models from installed ones if no online data available yet
        if availableVisionModels.isEmpty && availableTextModels.isEmpty {
            createModelsFromInstalled(allInstalledModels, modelDetails: modelDetails)
        }
    }

    // Load only locally installed models (clear online cache)
    @MainActor
    public func loadInstalledModelsOnly() {
        var allInstalledModels: Set<String> = []
        var modelDetails: [String: (size: Int64, details: [String: Any])] = [:]

        // Get installed models from local Ollama API
        if let url = URL(string: "http://localhost:11434/api/tags") {
            do {
                let data = try Data(contentsOf: url)

                if let json = try JSONSerialization.jsonObject(with: data) as? [String: Any],
                   let models = json["models"] as? [[String: Any]] {

                    for model in models {
                        if let name = model["name"] as? String {
                            allInstalledModels.insert(name)

                            // Extract size (in bytes)
                            if let size = model["size"] as? Int64 {
                                modelDetails[name] = (size: size, details: model)
                            }
                        }
                    }
                }
            } catch {
                // Silent failure - will retry on next load
            }
        }

        self.installedModels = allInstalledModels

        // Clear and recreate models from installed ones only
        availableVisionModels = [Self.defaultVisionModel]
        availableTextModels = [Self.defaultTextModel]
        createModelsFromInstalled(allInstalledModels, modelDetails: modelDetails)

        // Reset to defaults after clearing cache
        resetToDefaults()
    }

    // Merge local size information and "latest" tag into web-fetched models
    private func mergeLocalSizes(models: [OllamaModel], localSizes: [String: String]) -> [OllamaModel] {
        let logPath = NSHomeDirectory() + "/Desktop/ollama_scraping.log"

        var logMessage = "\n=== MERGE LOCAL SIZES ===\n"
        logMessage += "Local sizes: \(localSizes)\n\n"

        let result = models.map { model in
            var updatedTags = model.tags.map { tag -> OllamaModelTag in
                let fullName = "\(model.name):\(tag.tag)"

                logMessage += "Processing tag: \(fullName)\n"
                logMessage += "  - Web size: \(tag.size ?? "nil")\n"
                logMessage += "  - Web context: \(tag.contextLength.map { "\($0)" } ?? "nil")\n"
                logMessage += "  - Web inputTypes: \(tag.inputTypes?.joined(separator: ", ") ?? "nil")\n"
                logMessage += "  - Local size: \(localSizes[fullName] ?? "nil")\n"

                // If we have local size info and web data doesn't have it, use local size
                if let localSize = localSizes[fullName], tag.size == nil {
                    logMessage += "  -> Using local size: \(localSize)\n"
                    return OllamaModelTag(
                        tag: tag.tag,
                        size: localSize,
                        contextLength: tag.contextLength,
                        inputTypes: tag.inputTypes,
                        downloads: tag.downloads,
                        updated: tag.updated,
                        digest: tag.digest,
                        isLatest: tag.isLatest,
                        isCompatible: tag.isCompatible
                    )
                }
                logMessage += "\n"
                return tag
            }

            // Add "latest" tag if it's installed locally but not in web data
            let latestFullName = "\(model.name):latest"
            if let latestSize = localSizes[latestFullName], !updatedTags.contains(where: { $0.tag == "latest" }) {
                logMessage += "Adding 'latest' tag for \(model.name) with size \(latestSize)\n\n"

                updatedTags.insert(OllamaModelTag(
                    tag: "latest",
                    size: latestSize,
                    contextLength: nil,
                    inputTypes: nil,
                    downloads: nil,
                    updated: nil,
                    digest: nil,
                    isLatest: false,  // This is the "latest" tag itself, not a concrete version
                    isCompatible: true
                ), at: 0)  // Insert at beginning so it appears first
            }

            return OllamaModel(name: model.name, tags: updatedTags, isVision: model.isVision)
        }

        // Write log
        if let data = logMessage.data(using: .utf8) {
            if FileManager.default.fileExists(atPath: logPath) {
                if let fileHandle = FileHandle(forWritingAtPath: logPath) {
                    fileHandle.seekToEndOfFile()
                    fileHandle.write(data)
                    fileHandle.closeFile()
                }
            } else {
                try? data.write(to: URL(fileURLWithPath: logPath))
            }
        }

        return result
    }

    // Create basic model entries from installed models
    @MainActor
    private func createModelsFromInstalled(_ installed: Set<String>, modelDetails: [String: (size: Int64, details: [String: Any])] = [:]) {
        var visionModels: [OllamaModel] = []
        var textModels: [OllamaModel] = []

        for modelName in installed {
            let parts = modelName.split(separator: ":")
            let baseName = parts.first.map(String.init) ?? modelName
            let tag = parts.count > 1 ? String(parts[1]) : "latest"

            // Check if it's a vision model
            let isVision = baseName.contains("vision") || baseName.contains("llava")

            // Get size from model details
            var sizeString: String? = nil
            if let details = modelDetails[modelName] {
                let sizeBytes = details.size
                let sizeGB = Double(sizeBytes) / 1_000_000_000.0
                if sizeGB >= 1.0 {
                    sizeString = String(format: "%.1fGB", sizeGB)
                } else {
                    let sizeMB = Double(sizeBytes) / 1_000_000.0
                    sizeString = String(format: "%.0fMB", sizeMB)
                }
            }

            // Create tag object with size
            // Note: Only add "latest" tag if it's actually installed
            // Don't mark it as isLatest=true, since that's for concrete versions
            let modelTag = OllamaModelTag(
                tag: tag,
                size: sizeString,
                contextLength: nil,  // Not available from local API
                inputTypes: nil,     // Not available from local API
                downloads: nil,      // Not available from local API
                updated: nil,        // Not available from local API
                digest: nil,         // Not available from local API
                isLatest: false,     // isLatest is for concrete versions like "2b", not for "latest" tag
                isCompatible: true
            )

            // Find or create model
            if isVision {
                if let index = visionModels.firstIndex(where: { $0.name == baseName }) {
                    let existing = visionModels[index]
                    if !existing.tags.contains(where: { $0.tag == tag }) {
                        var newTags = existing.tags
                        newTags.append(modelTag)
                        visionModels[index] = OllamaModel(name: baseName, tags: newTags, isVision: true)
                    }
                } else {
                    visionModels.append(OllamaModel(name: baseName, tags: [modelTag], isVision: true))
                }
            } else {
                if let index = textModels.firstIndex(where: { $0.name == baseName }) {
                    let existing = textModels[index]
                    if !existing.tags.contains(where: { $0.tag == tag }) {
                        var newTags = existing.tags
                        newTags.append(modelTag)
                        textModels[index] = OllamaModel(name: baseName, tags: newTags, isVision: false)
                    }
                } else {
                    textModels.append(OllamaModel(name: baseName, tags: [modelTag], isVision: false))
                }
            }
        }

        self.availableVisionModels = visionModels.sorted { $0.name < $1.name }
        self.availableTextModels = textModels.sorted { $0.name < $1.name }
    }

    // Fetch available models from Ollama website (background task)
    @MainActor
    public func loadAvailableModels(forceRefresh: Bool = false) async {
        // First, always load installed models immediately
        loadInstalledModels()

        // Save local size information before fetching from web
        var localSizes: [String: String] = [:]
        for model in availableVisionModels {
            for tag in model.tags {
                if let size = tag.size {
                    localSizes["\(model.name):\(tag.tag)"] = size
                }
            }
        }
        for model in availableTextModels {
            for tag in model.tags {
                if let size = tag.size {
                    localSizes["\(model.name):\(tag.tag)"] = size
                }
            }
        }

        // Then fetch from website in background with incremental updates
        do {
            let (visionModels, textModels) = try await OllamaModelFetcher.shared.fetchModels(forceRefresh: forceRefresh) { model, isVision in
                // Update config immediately when a model is loaded
                Task { @MainActor in
                    if isVision {
                        // Add this vision model to the list
                        let mergedModel = self.mergeLocalSizes(models: [model], localSizes: localSizes).first!
                        if !self.availableVisionModels.contains(where: { $0.name == mergedModel.name }) {
                            self.availableVisionModels.append(mergedModel)
                        }
                    } else {
                        // Add this text model to the list
                        let mergedModel = self.mergeLocalSizes(models: [model], localSizes: localSizes).first!
                        if !self.availableTextModels.contains(where: { $0.name == mergedModel.name }) {
                            self.availableTextModels.append(mergedModel)
                        }
                    }
                }
            }

            // Final update with all models (in case callback missed any)
            var mergedVisionModels = mergeLocalSizes(models: visionModels, localSizes: localSizes)
            var mergedTextModels = mergeLocalSizes(models: textModels, localSizes: localSizes)

            // Ensure default models are always present
            if !mergedVisionModels.contains(where: { $0.name == Self.defaultVisionModel.name }) {
                mergedVisionModels.insert(Self.defaultVisionModel, at: 0)
            }
            if !mergedTextModels.contains(where: { $0.name == Self.defaultTextModel.name }) {
                mergedTextModels.insert(Self.defaultTextModel, at: 0)
            }

            self.availableVisionModels = mergedVisionModels
            self.availableTextModels = mergedTextModels

            // Parse current ollamaVisionModel to extract base and tag
            let visionParts = ollamaVisionModel.split(separator: ":").map(String.init)
            if visionParts.count == 2 {
                selectedVisionModelBase = visionParts[0]
                selectedVisionModelTag = visionParts[1]
            } else if visionParts.count == 1 {
                selectedVisionModelBase = visionParts[0]
                selectedVisionModelTag = "latest"
            }

            // Parse current ollamaTextModel to extract base and tag
            let textParts = ollamaTextModel.split(separator: ":").map(String.init)
            if textParts.count == 2 {
                selectedTextModelBase = textParts[0]
                selectedTextModelTag = textParts[1]
            } else if textParts.count == 1 {
                selectedTextModelBase = textParts[0]
                selectedTextModelTag = "latest"
            }
        } catch {
            // Keep the installed models that we already loaded
        }
    }

    // Check if currently selected models are installed
    public func areSelectedModelsInstalled() -> (visionInstalled: Bool, textInstalled: Bool) {
        let visionInstalled = installedModels.contains(ollamaVisionModel)
        let textInstalled = installedModels.contains(ollamaTextModel)

        return (visionInstalled, textInstalled)
    }

    // Reset to defaults
    public func resetToDefaults() {
        remindersEnabled = true
        ollamaVisionModel = "granite3.2-vision:2b"
        ollamaTextModel = "granite3.3:2b"
        reminderSound = true
        showNotificationBanner = true
        reminderDelaySeconds = 40
        visionPrompt = Self.defaultVisionPrompt
        textPrompt = Self.defaultTextPrompt

        // Update selected model base and tag
        selectedVisionModelBase = "granite3.2-vision"
        selectedVisionModelTag = "2b"
        selectedTextModelBase = "granite3.3"
        selectedTextModelTag = "2b"

        // Ensure the selected model is in the available list
        Task {
            await loadAvailableModels()
        }
    }

    // Helper to replace placeholders in prompts
    public static func replacePromptPlaceholders(_ prompt: String, with values: [String: String]) -> String {
        var result = prompt
        for (key, value) in values {
            result = result.replacingOccurrences(of: "{\(key)}", with: value)
        }
        return result
    }

    // Find brew executable path
    public static func findBrewPath() -> String {
        let possiblePaths = [
            "/opt/homebrew/bin/brew",
            "/usr/local/bin/brew",
            "/usr/bin/brew"
        ]

        for path in possiblePaths {
            if FileManager.default.fileExists(atPath: path) {
                return path
            }
        }

        // Default fallback
        return "/usr/local/bin/brew"
    }

    // Find ollama executable path
    public static func findOllamaPath() -> String {
        let possiblePaths = [
            "/opt/homebrew/bin/ollama",
            "/usr/local/bin/ollama",
            "/usr/bin/ollama",
            "/Applications/Ollama.app/Contents/Resources/ollama"
        ]

        for path in possiblePaths {
            if FileManager.default.fileExists(atPath: path) {
                return path
            }
        }

        // Default fallback
        return "/usr/local/bin/ollama"
    }
}<|MERGE_RESOLUTION|>--- conflicted
+++ resolved
@@ -16,8 +16,6 @@
         case textPrompt = "textPrompt"
         case brewPath = "brewPath"
         case ollamaPath = "ollamaPath"
-<<<<<<< HEAD
-=======
 
         // Debug settings
         case debugEnabled = "debugEnabled"
@@ -34,7 +32,6 @@
         case filenamePartSeparator = "filenamePartSeparator"
         case filenameInternalSeparator = "filenameInternalSeparator"
         case filenameIncludeComponents = "filenameIncludeComponents"
->>>>>>> acf23a22
     }
 
     // Published properties for UI binding

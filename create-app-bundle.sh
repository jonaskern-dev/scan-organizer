--- conflicted
+++ resolved
@@ -50,15 +50,9 @@
     <key>CFBundleDisplayName</key>
     <string>Scan Organizer (Dev)</string>
     <key>CFBundleVersion</key>
-<<<<<<< HEAD
-    <string>1.1.8</string>
+    <string>1.2.0</string>
     <key>CFBundleShortVersionString</key>
-    <string>1.1.8</string>
-=======
-    <string>1.1.9</string>
-    <key>CFBundleShortVersionString</key>
-    <string>1.1.9</string>
->>>>>>> acf23a22
+    <string>1.2.0</string>
     <key>CFBundlePackageType</key>
     <string>APPL</string>
     <key>CFBundleSignature</key>

--- conflicted
+++ resolved
@@ -50,15 +50,9 @@
     <key>CFBundleDisplayName</key>
     <string>Scan Organizer (Dev)</string>
     <key>CFBundleVersion</key>
-<<<<<<< HEAD
     <string>1.1.5</string>
     <key>CFBundleShortVersionString</key>
     <string>1.1.5</string>
-=======
-    <string>1.1.3</string>
-    <key>CFBundleShortVersionString</key>
-    <string>1.1.3</string>
->>>>>>> fd57da5a
     <key>CFBundlePackageType</key>
     <string>APPL</string>
     <key>CFBundleSignature</key>
